/*
 * Copyright (C) 2017 ScyllaDB
 *
 */

/*
 * This file is part of Scylla.
 *
 * Scylla is free software: you can redistribute it and/or modify
 * it under the terms of the GNU Affero General Public License as published by
 * the Free Software Foundation, either version 3 of the License, or
 * (at your option) any later version.
 *
 * Scylla is distributed in the hope that it will be useful,
 * but WITHOUT ANY WARRANTY; without even the implied warranty of
 * MERCHANTABILITY or FITNESS FOR A PARTICULAR PURPOSE.  See the
 * GNU General Public License for more details.
 *
 * You should have received a copy of the GNU General Public License
 * along with Scylla.  If not, see <http://www.gnu.org/licenses/>.
 */

#include <unordered_map>
#include <regex>

#include <yaml-cpp/yaml.h>

#include <boost/program_options.hpp>
#include <boost/any.hpp>
#include <boost/range/adaptor/filtered.hpp>

#include <seastar/core/file.hh>
#include <seastar/core/reactor.hh>
#include <seastar/core/shared_ptr.hh>
#include <seastar/core/fstream.hh>
#include <seastar/core/do_with.hh>
#include <seastar/core/print.hh>

#include "config_file.hh"
#include "config_file_impl.hh"

namespace bpo = boost::program_options;

template<>
std::istream& std::operator>>(std::istream& is, std::unordered_map<seastar::sstring, seastar::sstring>& map) {
   std::istreambuf_iterator<char> i(is), e;

   int level = 0;
   bool sq = false, dq = false, qq = false;
   sstring key, val;
   sstring* ps = &key;

   auto add = [&] {
      if (!key.empty()) {
         map[key] = std::move(val);
      }
      key = {};
      val = {};
      ps = &key;
   };

   while (i != e && level >= 0) {
      auto c = *i++;

      switch (c) {
      case '\\':
         qq = !qq;
         if (qq) {
            continue;
         }
         break;
      case '\'':
         if (!qq) {
            sq = !sq;
         }
         break;
      case '"':
         if (!qq) {
            dq = !dq;
         }
         break;
      case '=':
         if (level <= 1 && !sq && !dq && !qq) {
            ps = &val;
            continue;
         }
         break;
      case '{': case '[':
         if (!sq && !dq && !qq) {
            ++level;
            continue;
         }
         break;
      case ']': case '}':
         if (!sq && !dq && !qq && level > 0) {
            --level;
            continue;
         }
         break;
      case ',':
         if (level == 1 && !sq && !dq && !qq) {
            add();
            continue;
         }
         break;
      case ' ': case '\t': case '\n':
         if (!sq && !dq && !qq) {
            continue;
         }
         break;
      default:
         break;
      }

      if (level == 0) {
         ++level;
      }
      qq = false;
      ps->append(&c, 1);
   }

   add();

   return is;
}

template<>
std::istream& std::operator>>(std::istream& is, std::vector<seastar::sstring>& res) {
   std::istreambuf_iterator<char> i(is), e;

   int level = 0;
   bool sq = false, dq = false, qq = false;
   sstring val;

   auto add = [&] {
      if (!val.empty()) {
         res.emplace_back(std::exchange(val, {}));
      }
      val = {};
   };

   while (i != e && level >= 0) {
      auto c = *i++;

      switch (c) {
      case '\\':
         qq = !qq;
         if (qq) {
            continue;
         }
         break;
      case '\'':
         if (!qq) {
            sq = !sq;
         }
         break;
      case '"':
         if (!qq) {
            dq = !dq;
         }
         break;
      case '{': case '[':
         if (!sq && !dq && !qq) {
            ++level;
            continue;
         }
         break;
      case '}': case ']':
         if (!sq && !dq && !qq && level > 0) {
            --level;
            continue;
         }
         break;
      case ',':
         if (level == 1 && !sq && !dq && !qq) {
            add();
            continue;
         }
         break;
      case ' ': case '\t': case '\n':
         if (!sq && !dq && !qq) {
            continue;
         }
         break;
      default:
         break;
      }

      if (level == 0) {
         ++level;
      }
      qq = false;
      val.append(&c, 1);
   }

   add();

   return is;
}
template std::istream& std::operator>>(std::istream&, std::unordered_map<seastar::sstring, seastar::sstring>&);

sstring utils::hyphenate(const stdx::string_view& v) {
    sstring result(v.begin(), v.end());
    std::replace(result.begin(), result.end(), '_', '-');
    return result;
}

utils::config_file::config_file(std::initializer_list<cfg_ref> cfgs)
    : _cfgs(cfgs)
{}

void utils::config_file::add(cfg_ref cfg) {
    _cfgs.emplace_back(cfg);
}

void utils::config_file::add(std::initializer_list<cfg_ref> cfgs) {
    _cfgs.insert(_cfgs.end(), cfgs.begin(), cfgs.end());
}

bpo::options_description utils::config_file::get_options_description() {
    bpo::options_description opts("");
    return get_options_description(opts);
}

bpo::options_description utils::config_file::get_options_description(boost::program_options::options_description opts) {
    auto init = opts.add_options();
    add_options(init);
    return std::move(opts);
}

bpo::options_description_easy_init&
utils::config_file::add_options(bpo::options_description_easy_init& init) {
    for (config_src& src : _cfgs) {
        if (src.status() == value_status::Used) {
            auto&& name = src.name();
            sstring tmp(name.begin(), name.end());
            std::replace(tmp.begin(), tmp.end(), '_', '-');
            src.add_command_line_option(init, tmp, src.desc());
        }
    }
    return init;
}

void utils::config_file::read_from_yaml(const sstring& yaml, error_handler h) {
    read_from_yaml(yaml.c_str(), std::move(h));
}

void utils::config_file::read_from_yaml(const char* yaml, error_handler h) {
    std::unordered_map<sstring, cfg_ref> values;

    if (!h) {
        h = [](auto & opt, auto & msg, auto) {
            throw std::invalid_argument(msg + " : " + opt);
        };
    }
    /*
     * Note: this is not very "half-fault" tolerant. I.e. there could be
     * yaml syntax errors that origin handles and still sets the options
     * where as we don't...
     * There are no exhaustive attempts at converting, we rely on syntax of
     * file mapping to the data type...
     */
    auto doc = YAML::Load(yaml);
    for (auto node : doc) {
        auto label = node.first.as<sstring>();

        auto i = std::find_if(_cfgs.begin(), _cfgs.end(), [&label](const config_src& cfg) { return cfg.name() == label; });
        if (i == _cfgs.end()) {
            h(label, "Unknown option", stdx::nullopt);
            continue;
        }

        config_src& cfg = *i;

        if (cfg.source() > config_source::SettingsFile) {
            // already set
            continue;
        }
        switch (cfg.status()) {
        case value_status::Invalid:
<<<<<<< HEAD
            throw std::invalid_argument("Option " + label + " is not applicable");
=======
            h(label, "Option is not applicable", cfg.status());
            continue;
>>>>>>> 21b2c2e3
        case value_status::Unused:
        default:
            break;
        }
        if (node.second.IsNull()) {
            continue;
        }
        // Still, a syntax error is an error warning, not a fail
        try {
            cfg.set_value(node.second);
        } catch (std::exception& e) {
            h(label, e.what(), cfg.status());
        } catch (...) {
            h(label, "Could not convert value", cfg.status());
        }
    }
}

utils::config_file::configs utils::config_file::set_values() const {
    return boost::copy_range<configs>(_cfgs | boost::adaptors::filtered([] (const config_src& cfg) {
        return cfg.status() > value_status::Used || cfg.source() > config_source::None;
    }));
}

utils::config_file::configs utils::config_file::unset_values() const {
    configs res;
    for (config_src& cfg : _cfgs) {
        if (cfg.status() > value_status::Used) {
            continue;
        }
        if (cfg.source() > config_source::None) {
            continue;
        }
        res.emplace_back(cfg);
    }
    return res;
}

future<> utils::config_file::read_from_file(file f, error_handler h) {
    return f.size().then([this, f, h](size_t s) {
        return do_with(make_file_input_stream(f), [this, s, h](input_stream<char>& in) {
            return in.read_exactly(s).then([this, h](temporary_buffer<char> buf) {
               read_from_yaml(sstring(buf.begin(), buf.end()), h);
            });
        });
    });
}

future<> utils::config_file::read_from_file(const sstring& filename, error_handler h) {
    return open_file_dma(filename, open_flags::ro).then([this, h](file f) {
       return read_from_file(std::move(f), h);
    });
}


<|MERGE_RESOLUTION|>--- conflicted
+++ resolved
@@ -278,12 +278,8 @@
         }
         switch (cfg.status()) {
         case value_status::Invalid:
-<<<<<<< HEAD
-            throw std::invalid_argument("Option " + label + " is not applicable");
-=======
             h(label, "Option is not applicable", cfg.status());
             continue;
->>>>>>> 21b2c2e3
         case value_status::Unused:
         default:
             break;
